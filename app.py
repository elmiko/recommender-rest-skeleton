"""main application file for jiminy-recommender"""
import multiprocessing as mp
import threading as t

import flask

import caches
import predictions
import views
import recommender
from pyspark import SparkConf, SparkContext

# initialise Spark
conf = SparkConf().setAppName("recommender").setMaster('local[*]')
sc = SparkContext(conf=conf)

# load an ALS model from disk
model = recommender.Model.readFromFile(sc, './models/trained_model')


def main():
    """start the http service"""
    # create the flask app object
    app = flask.Flask(__name__)
    # change this value for production environments
    app.config['SECRET_KEY'] = 'secret!'

    # queues for ipc with the prediction process
    request_q = mp.Queue()
    response_q = mp.Queue()

    # start the prediction process
    process = mp.Process(target=predictions.loop,
                         args=(request_q, response_q))
    process.start()

    # waiting for processing loop to become active
    response_q.get()

    storage = caches.MemoryCache()

    # create and start the cache updater thread
    thread = t.Thread(target=caches.updater, args=(response_q, storage))
    thread.start()

    # configure routes and start the service
    app.add_url_rule('/', view_func=views.ServerInfo.as_view('server'))
<<<<<<< HEAD

    # get a prediction for a single user, single product
    app.add_url_rule('/predict/user/<int:user_id>/product/<int:product_id>',
                     view_func=views.PredictSingle.as_view('predict_single', model), methods=['GET'])

=======
    app.add_url_rule('/predictions',
                     view_func=views.Predictions.as_view('predictions',
                                                         storage,
                                                         request_q))
    app.add_url_rule('/predictions/<string:p_id>',
                     view_func=views.PredictionDetail.as_view('prediction',
                                                              storage))
>>>>>>> 8a3c9580
    app.run(host='0.0.0.0', port=8080)
    request_q.put('stop')
    response_q.put('stop')


if __name__ == '__main__':
    main()<|MERGE_RESOLUTION|>--- conflicted
+++ resolved
@@ -7,15 +7,6 @@
 import caches
 import predictions
 import views
-import recommender
-from pyspark import SparkConf, SparkContext
-
-# initialise Spark
-conf = SparkConf().setAppName("recommender").setMaster('local[*]')
-sc = SparkContext(conf=conf)
-
-# load an ALS model from disk
-model = recommender.Model.readFromFile(sc, './models/trained_model')
 
 
 def main():
@@ -45,13 +36,6 @@
 
     # configure routes and start the service
     app.add_url_rule('/', view_func=views.ServerInfo.as_view('server'))
-<<<<<<< HEAD
-
-    # get a prediction for a single user, single product
-    app.add_url_rule('/predict/user/<int:user_id>/product/<int:product_id>',
-                     view_func=views.PredictSingle.as_view('predict_single', model), methods=['GET'])
-
-=======
     app.add_url_rule('/predictions',
                      view_func=views.Predictions.as_view('predictions',
                                                          storage,
@@ -59,7 +43,6 @@
     app.add_url_rule('/predictions/<string:p_id>',
                      view_func=views.PredictionDetail.as_view('prediction',
                                                               storage))
->>>>>>> 8a3c9580
     app.run(host='0.0.0.0', port=8080)
     request_q.put('stop')
     response_q.put('stop')
